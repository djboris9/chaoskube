--- conflicted
+++ resolved
@@ -17,22 +17,10 @@
 )
 
 var (
-<<<<<<< HEAD
-	labelString   string
-	annString     string
-	nsString      string
-	nsLabelString string
-	master        string
-	kubeconfig    string
-	interval      time.Duration
-	inCluster     bool
-	dryRun        bool
-	debug         bool
-	version       string
-=======
 	labelString      string
 	annString        string
 	nsString         string
+	nsLabelString    string
 	excludedWeekdays string
 	timezone         string
 	master           string
@@ -42,19 +30,15 @@
 	dryRun           bool
 	debug            bool
 	version          string
->>>>>>> f63afddb
 )
 
 func init() {
 	kingpin.Flag("labels", "A set of labels to restrict the list of affected pods. Defaults to everything.").StringVar(&labelString)
 	kingpin.Flag("annotations", "A set of annotations to restrict the list of affected pods. Defaults to everything.").StringVar(&annString)
 	kingpin.Flag("namespaces", "A set of namespaces to restrict the list of affected pods. Defaults to everything.").StringVar(&nsString)
-<<<<<<< HEAD
 	kingpin.Flag("namespace-labels", "A set of labels to restrict the list of affected namespaces. Defaults to everything.").StringVar(&nsLabelString)
-=======
 	kingpin.Flag("excluded-weekdays", "A list of weekdays when termination is suspended, e.g. sat,sun").StringVar(&excludedWeekdays)
 	kingpin.Flag("timezone", "The timezone to apply when detecting the current weekday, e.g. UTC, Local, Europe/Berlin. Defaults to UTC.").Default("UTC").StringVar(&timezone)
->>>>>>> f63afddb
 	kingpin.Flag("master", "The address of the Kubernetes cluster to target").StringVar(&master)
 	kingpin.Flag("kubeconfig", "Path to a kubeconfig file").StringVar(&kubeconfig)
 	kingpin.Flag("interval", "Interval between Pod terminations").Default("10m").DurationVar(&interval)
@@ -111,10 +95,10 @@
 		log.Infof("Filtering pods by namespaces: %s", namespaces.String())
 	}
 
-<<<<<<< HEAD
 	if !namespaceLabels.Empty() {
 		log.Infof("Filtering namespaces by labels: %s", namespaceLabels.String())
-=======
+	}
+
 	parsedTimezone, err := time.LoadLocation(timezone)
 	if err != nil {
 		log.Fatal(err)
@@ -125,7 +109,6 @@
 	parsedWeekdays := util.ParseWeekdays(excludedWeekdays)
 	if len(parsedWeekdays) > 0 {
 		log.Infof("Excluding weekdays: %s", parsedWeekdays)
->>>>>>> f63afddb
 	}
 
 	chaoskube := chaoskube.New(
@@ -133,12 +116,9 @@
 		labelSelector,
 		annotations,
 		namespaces,
-<<<<<<< HEAD
 		namespaceLabels,
-=======
 		parsedWeekdays,
 		parsedTimezone,
->>>>>>> f63afddb
 		log.StandardLogger(),
 		dryRun,
 		time.Now().UTC().UnixNano(),
