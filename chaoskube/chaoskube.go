package chaoskube

import (
	"errors"
	"fmt"
	"math/rand"
	"time"

	log "github.com/sirupsen/logrus"

	"strings"

	metav1 "k8s.io/apimachinery/pkg/apis/meta/v1"
	"k8s.io/apimachinery/pkg/labels"
	"k8s.io/apimachinery/pkg/selection"
	"k8s.io/client-go/kubernetes"
	"k8s.io/client-go/pkg/api/v1"
)

// Chaoskube represents an instance of chaoskube
type Chaoskube struct {
	// a kubernetes client object
	Client kubernetes.Interface
	// a label selector which restricts the pods to choose from
	Labels labels.Selector
	// an annotation selector which restricts the pods to choose from
	Annotations labels.Selector
	// a namespace selector which restricts the pods to choose from
	Namespaces labels.Selector
<<<<<<< HEAD
	// a namespace label selector which restricts the namespaces to choose from
	NamespaceLabels labels.Selector
=======
	// a list of weekdays when termination is suspended
	ExcludedWeekdays []time.Weekday
	// the timezone to apply when detecting the current weekday
	Timezone *time.Location
>>>>>>> f63afddb
	// an instance of logrus.StdLogger to write log messages to
	Logger log.StdLogger
	// dry run will not allow any pod terminations
	DryRun bool
	// seed value for the randomizer
	Seed int64
	// a function to retrieve the current time
	Now func() time.Time
}

// ErrPodNotFound is returned when no victim could be found
var ErrPodNotFound = errors.New("pod not found")

// msgVictimNotFound is the log message when no victim was found
var msgVictimNotFound = "No victim could be found. If that's surprising double-check your selectors."

// msgWeekdayExcluded is the log message when termination is suspended due to the weekday filter
var msgWeekdayExcluded = "This day of the week is excluded from chaos."

// New returns a new instance of Chaoskube. It expects a kubernetes client, a
<<<<<<< HEAD
// label and namespace selector to reduce the amount of affected pods as well as
// whether to enable dryRun mode and a seed to seed the randomizer with.
func New(client kubernetes.Interface, labels, annotations, namespaces labels.Selector, namespaceLabels labels.Selector, logger log.StdLogger, dryRun bool, seed int64) *Chaoskube {
	c := &Chaoskube{
		Client:          client,
		Labels:          labels,
		Annotations:     annotations,
		Namespaces:      namespaces,
		NamespaceLabels: namespaceLabels,
		Logger:          logger,
		DryRun:          dryRun,
		Seed:            seed,
=======
// label, annotation and/or namespace selector to reduce the amount of affected
// pods as well as whether to enable dryRun mode and a seed to seed the randomizer
// with. You can also provide a list of weekdays and corresponding time zone when
// chaoskube should be inactive.
func New(client kubernetes.Interface, labels, annotations, namespaces labels.Selector, excludedWeekdays []time.Weekday, timezone *time.Location, logger log.StdLogger, dryRun bool, seed int64) *Chaoskube {
	c := &Chaoskube{
		Client:           client,
		Labels:           labels,
		Annotations:      annotations,
		Namespaces:       namespaces,
		ExcludedWeekdays: excludedWeekdays,
		Timezone:         timezone,
		Logger:           logger,
		DryRun:           dryRun,
		Seed:             seed,
		Now:              time.Now,
>>>>>>> f63afddb
	}

	rand.Seed(c.Seed)

	return c
}

// Candidates returns the list of pods that are available for termination.
// It returns all pods matching the label selector and at least one namespace.
func (c *Chaoskube) Candidates() ([]v1.Pod, error) {
	listOptions := metav1.ListOptions{LabelSelector: c.Labels.String()}

	podList, err := c.Client.CoreV1().Pods(v1.NamespaceAll).List(listOptions)
	if err != nil {
		return nil, err
	}

	if !c.NamespaceLabels.Empty() {
		nsListOptions := metav1.ListOptions{LabelSelector: c.NamespaceLabels.String()}
		namespacesItems, err := c.Client.CoreV1().Namespaces().List(nsListOptions)
		if err != nil {
			return nil, err
		}

		// Extract matching namespaces
		namespaceList := []string{}
		for _, ns := range namespacesItems.Items {
			namespaceList = append(namespaceList, ns.Name)
		}
		namespaceLabel, _ := labels.Parse(strings.Join(namespaceList, ","))

		// Append additional namespaces filters
		reqs, _ := namespaceLabel.Requirements()
		for _, req := range reqs {
			c.Namespaces = c.Namespaces.Add(req)
		}
	}

	pods, err := filterByNamespaces(podList.Items, c.Namespaces)
	if err != nil {
		return nil, err
	}

	pods, err = filterByAnnotations(pods, c.Annotations)
	if err != nil {
		return nil, err
	}

	return pods, nil
}

// Victim returns a random pod from the list of Candidates.
func (c *Chaoskube) Victim() (v1.Pod, error) {
	pods, err := c.Candidates()
	if err != nil {
		return v1.Pod{}, err
	}

	if len(pods) == 0 {
		return v1.Pod{}, ErrPodNotFound
	}

	index := rand.Intn(len(pods))

	return pods[index], nil
}

// DeletePod deletes the passed in pod iff dry run mode is enabled.
func (c *Chaoskube) DeletePod(victim v1.Pod) error {
	c.Logger.Printf("Killing pod %s/%s", victim.Namespace, victim.Name)

	if c.DryRun {
		return nil
	}

	return c.Client.CoreV1().Pods(victim.Namespace).Delete(victim.Name, nil)
}

// TerminateVictim picks and deletes a victim if found.
func (c *Chaoskube) TerminateVictim() error {
	for _, wd := range c.ExcludedWeekdays {
		if wd == c.Now().In(c.Timezone).Weekday() {
			c.Logger.Printf(msgWeekdayExcluded)
			return nil
		}
	}

	victim, err := c.Victim()
	if err == ErrPodNotFound {
		c.Logger.Printf(msgVictimNotFound)
		return nil
	}
	if err != nil {
		return err
	}

	return c.DeletePod(victim)
}

// filterByNamespaces filters a list of pods by a given namespace selector.
func filterByNamespaces(pods []v1.Pod, namespaces labels.Selector) ([]v1.Pod, error) {
	// empty filter returns original list
	if namespaces.Empty() {
		return pods, nil
	}

	filteredList := []v1.Pod{}

	// split requirements into including and excluding groups
	reqs, _ := namespaces.Requirements()
	reqIncl := []labels.Requirement{}
	reqExcl := []labels.Requirement{}

	for _, req := range reqs {
		switch req.Operator() {
		case selection.Exists:
			reqIncl = append(reqIncl, req)
		case selection.DoesNotExist:
			reqExcl = append(reqExcl, req)
		default:
			return filteredList, fmt.Errorf("unsupported operator: %s", req.Operator())
		}
	}

	for _, pod := range pods {
		// if there aren't any including requirements, we're in by default
		included := len(reqIncl) == 0

		// convert the pod's namespace to an equivalent label selector
		selector := labels.Set{pod.Namespace: ""}

		// include pod if one including requirement matches
		for _, req := range reqIncl {
			if req.Matches(selector) {
				included = true
				break
			}
		}

		// exclude pod if it is filtered out by at least one excluding requirement
		for _, req := range reqExcl {
			if !req.Matches(selector) {
				included = false
				break
			}
		}

		if included {
			filteredList = append(filteredList, pod)
		}
	}

	return filteredList, nil
}

// filterByAnnotations filters a list of pods by a given annotation selector.
func filterByAnnotations(pods []v1.Pod, annotations labels.Selector) ([]v1.Pod, error) {
	// empty filter returns original list
	if annotations.Empty() {
		return pods, nil
	}

	filteredList := []v1.Pod{}

	for _, pod := range pods {
		// convert the pod's annotations to an equivalent label selector
		selector := labels.Set(pod.Annotations)

		// include pod if its annotations match the selector
		if annotations.Matches(selector) {
			filteredList = append(filteredList, pod)
		}
	}

	return filteredList, nil
}<|MERGE_RESOLUTION|>--- conflicted
+++ resolved
@@ -27,15 +27,12 @@
 	Annotations labels.Selector
 	// a namespace selector which restricts the pods to choose from
 	Namespaces labels.Selector
-<<<<<<< HEAD
 	// a namespace label selector which restricts the namespaces to choose from
 	NamespaceLabels labels.Selector
-=======
 	// a list of weekdays when termination is suspended
 	ExcludedWeekdays []time.Weekday
 	// the timezone to apply when detecting the current weekday
 	Timezone *time.Location
->>>>>>> f63afddb
 	// an instance of logrus.StdLogger to write log messages to
 	Logger log.StdLogger
 	// dry run will not allow any pod terminations
@@ -56,37 +53,23 @@
 var msgWeekdayExcluded = "This day of the week is excluded from chaos."
 
 // New returns a new instance of Chaoskube. It expects a kubernetes client, a
-<<<<<<< HEAD
-// label and namespace selector to reduce the amount of affected pods as well as
-// whether to enable dryRun mode and a seed to seed the randomizer with.
-func New(client kubernetes.Interface, labels, annotations, namespaces labels.Selector, namespaceLabels labels.Selector, logger log.StdLogger, dryRun bool, seed int64) *Chaoskube {
-	c := &Chaoskube{
-		Client:          client,
-		Labels:          labels,
-		Annotations:     annotations,
-		Namespaces:      namespaces,
-		NamespaceLabels: namespaceLabels,
-		Logger:          logger,
-		DryRun:          dryRun,
-		Seed:            seed,
-=======
 // label, annotation and/or namespace selector to reduce the amount of affected
 // pods as well as whether to enable dryRun mode and a seed to seed the randomizer
 // with. You can also provide a list of weekdays and corresponding time zone when
 // chaoskube should be inactive.
-func New(client kubernetes.Interface, labels, annotations, namespaces labels.Selector, excludedWeekdays []time.Weekday, timezone *time.Location, logger log.StdLogger, dryRun bool, seed int64) *Chaoskube {
+func New(client kubernetes.Interface, labels, annotations, namespaces labels.Selector, namespaceLabels labels.Selector, excludedWeekdays []time.Weekday, timezone *time.Location, logger log.StdLogger, dryRun bool, seed int64) *Chaoskube {
 	c := &Chaoskube{
 		Client:           client,
 		Labels:           labels,
 		Annotations:      annotations,
 		Namespaces:       namespaces,
+		NamespaceLabels:  namespaceLabels,
 		ExcludedWeekdays: excludedWeekdays,
 		Timezone:         timezone,
 		Logger:           logger,
 		DryRun:           dryRun,
 		Seed:             seed,
 		Now:              time.Now,
->>>>>>> f63afddb
 	}
 
 	rand.Seed(c.Seed)
